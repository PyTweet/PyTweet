--- conflicted
+++ resolved
@@ -220,16 +220,13 @@
                 raise ValueError("'media_id' is None! Please specified it.")
 
             while bytes_sent < file.total_bytes:
-<<<<<<< HEAD
-                res = requests.post(url=self.upload_url, data={"command": "APPEND", "media_id": media_id, "segment_index": segment_id}, files={"media": open_file.read(4 * 1024 * 1024)}, auth=auth)
-=======
                 res = requests.post(
                     url=self.upload_url,
                     data={"command": "APPEND", "media_id": media_id, "segment_index": segment_id},
                     files={"media": open_file.read(4 * 1024 * 1024)},
                     auth=auth,
                 )
->>>>>>> 6e8bfdb6
+
                 bytes_sent = open_file.tell()
                 segment_id += 1
 
