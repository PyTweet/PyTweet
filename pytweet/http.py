--- conflicted
+++ resolved
@@ -429,14 +429,9 @@
 
 
     def post_tweet(self, text: str, **kwargs: Any) -> NoReturn:
-<<<<<<< HEAD
         """
         .. warning:: 
             this function isnt finish yet!
-=======
-        """WARNING: this function isn't finish yet!
-        .. versionadded:: 1.1.0
->>>>>>> ffac5c89
 
         Make a POST Request to post a tweet to twitter from the client itself.
 
@@ -446,11 +441,7 @@
 
     def follow_user(self, user_id: Union[str, int]) -> RelationFollow:
         """Make a POST Request to follow a Messageable object.
-<<<<<<< HEAD
-=======
-        .. versionadded:: 1.1.0
-        .. versionchanged:: 1.2.0 
->>>>>>> ffac5c89
+
 
         Parameters:
         -----------
@@ -475,11 +466,8 @@
 
     def unfollow_user(self, user_id: Union[str, int]) -> RelationFollow:
         """Make a DELETE Request to unfollow a Messageable object.
-<<<<<<< HEAD
-=======
+    
         .. versionadded:: 1.1.0
-        .. versionchanged:: 1.2.0 
->>>>>>> ffac5c89
 
         Parameters:
         -----------
@@ -502,10 +490,9 @@
 
     def block_user(self, user_id: Union[str, int]) -> None:
         """Make a POST Request to Block a Messageable object.
-<<<<<<< HEAD
-=======
+
         .. versionadded:: 1.2.0
->>>>>>> ffac5c89
+
 
         Parameters:
         -----------
@@ -524,10 +511,9 @@
 
     def unblock_user(self, user_id: Union[str, int]) -> None:
         """Make a DELETE Request to unblock a Messageable object.
-<<<<<<< HEAD
-=======
+
         .. versionadded:: 1.2.0
->>>>>>> ffac5c89
+
 
         Parameters:
         -----------
