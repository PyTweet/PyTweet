--- conflicted
+++ resolved
@@ -202,13 +202,9 @@
 
         return respond
 
-<<<<<<< HEAD
     def fetch_user(self, user_id: Union[str, int], *, http_client: Optional[HTTPClient] = None) -> User:
         """Make a Request to optain the user from the given user id.
-=======
-    def fetch_user(self, user_id: Union[str, int], *, http_client=None) -> User:
-        """Make a Request to obtain the user from the given user id.
->>>>>>> 0033187a
+        
         version Added: 1.0.0
 
         Parameters:
@@ -276,13 +272,8 @@
 
         return User(data, http_client=http_client)
 
-<<<<<<< HEAD
     def fetch_user_byusername(self, username: str, *, http_client: Optional[HTTPClient] = None) -> User:
         """Make a Request to optain the user from their username.
-=======
-    def fetch_user_byusername(self, username: str, *, http_client=None) -> User:
-        """Make a Request to obtain the user from their username.
->>>>>>> 0033187a
         Version Added: 1.0.0
 
         Parameters:
@@ -428,26 +419,17 @@
         )
         return DirectMessage(res, http_client=http_client if http_client else self)
 
-<<<<<<< HEAD
     def delete_message(self, id: int, **kwargs: Any) -> NoReturn:
         """WARNING: this function isnt finish yet!
-=======
-    def delete_message(self, id: int, **kwargs):
-        """WARNING: this function isn't finish yet!
->>>>>>> 0033187a
         version Added:1.1.0
 
         Make a DELETE Request for deleting a certain message in a Messageable object.
         """
         raise NotImplementedError("This function is not finish yet")
 
-<<<<<<< HEAD
+
     def post_tweet(self, text: str, **kwargs: Any) -> NoReturn:
         """WARNING: this function isnt finish yet!
-=======
-    def post_tweet(self, text: str, **kwargs):
-        """WARNING: this function isn't finish yet!
->>>>>>> 0033187a
         version Added:1.1.0
 
         Make a POST Request to post a tweet to twitter from the client itself.
