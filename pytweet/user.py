--- conflicted
+++ resolved
@@ -41,10 +41,8 @@
 
     def send(self, text: str = None, **kwargs: Any):
         """:class:`DirectMessage`: Send a message to a specific Messageable object.
-<<<<<<< HEAD
-=======
-        .. versionadded: 1.1.0
->>>>>>> ffac5c89
+
+        .. versionadded: 1.1.0
 
         Parameters:
         -----------
@@ -60,21 +58,14 @@
 
     def delete_message(self, message_id: int, **kwargs: Any) -> None:
         """Delete a message from a Messageable object.
-<<<<<<< HEAD
-
-        .. versionadded:: 1.1.0
-=======
-        .. versionadded: 1.1.0
->>>>>>> ffac5c89
+        .. versionadded:: 1.1.0
         """
         self.http_client.delete_message(self._payload.get("id"), message_id, **kwargs)
 
     def follow(self) -> RelationFollow:
         """:class:`RelationFollow`: Follow a Messageable object.
-<<<<<<< HEAD
-=======
-        .. versionadded: 1.1.0
->>>>>>> ffac5c89
+       
+         .. versionadded: 1.1.0
 
         This function return a :class:`RelationFollow` object.
 
@@ -85,10 +76,8 @@
 
     def unfollow(self) -> RelationFollow:
         """:class:`RelationFollow`: Unfollow a Messageable object.
-<<<<<<< HEAD
-=======
-        .. versionadded: 1.1.0
->>>>>>> ffac5c89
+
+        .. versionadded: 1.1.0
 
         This function return a :class:`RelationFollow` object.
 
@@ -99,23 +88,15 @@
 
     def block(self) -> None:
         """Block a Messageable object.
-<<<<<<< HEAD
-
-        .. versionadded:: 1.1.0
-=======
-        .. versionadded: 1.2.0
->>>>>>> ffac5c89
+
+        .. versionadded:: 1.1.0
         """
         self.http_client.block_user(self._payload.get("id"))
 
     def unblock(self) -> None:
         """Unblock a Messageable object.
-<<<<<<< HEAD
-
-        .. versionadded:: 1.1.0
-=======
-        .. versionadded: 1.2.0
->>>>>>> ffac5c89
+
+        .. versionadded:: 1.1.0
         """
         self.http_client.unblock_user(self._payload.get("id"))
 
