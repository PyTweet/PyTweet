--- conflicted
+++ resolved
@@ -161,12 +161,10 @@
         detail = response.json().get("errors")[0].get("detail")
         super().__init__(response, msg if msg else detail if detail else "Not Found!")
 
-
-<<<<<<< HEAD
 class UnKnownSpaceState(APIException):
     def __init__(self, given_state):
         super().__init__(message="Unknown state passed: %s" % given_state)
-=======
+
 class ConnectionException(HTTPException):
     def __init__(self, response: Optional[requests.models.Response] = None, message: Optional[str] = None):
         print(10)
@@ -179,5 +177,4 @@
             msg = None
             detail = json.get("detail")
 
-        super().__init__(response, msg if msg else detail)
->>>>>>> 6e8bfdb6
+        super().__init__(response, msg if msg else detail)