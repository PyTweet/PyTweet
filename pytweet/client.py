--- conflicted
+++ resolved
@@ -227,10 +227,7 @@
             exclude_reply_users=exclude_reply_users,
             super_followers_only=super_followers_only,
         )
-<<<<<<< HEAD
-
-=======
->>>>>>> 6e8bfdb6
+
 
     def create_welcome_message(
         self,
@@ -408,12 +405,7 @@
         if state == SpaceState.live or state == SpaceState.scheduled:
             return self.http.fetch_space_bytitle(title, state)
         else:
-<<<<<<< HEAD
             raise UnKnownSpaceState(given_state=state)
-
-=======
-            raise TypeError(f"Unknown state passed: {state}")
->>>>>>> 6e8bfdb6
 
     def search_geo(
         self,
