from typing import Any, Optional, Union

from .http import HTTPClient
from .tweet import Tweet
from .user import User
from .message import DirectMessage

__all__ = ("Client",)

class Client:
    """Represent a client that connected to Twitter!

    Parameters
    ------------
    bearer_token: Optional[:class:`str`]
        The Bearer Token of the app. The most important one, because this make most of the requests for twitter's api version 2.
    consumer_key: Optional[:class:`str`]
        The Consumer Key of the app.
    consumer_key_secret: Optional[:class:`str`]
        The Consumer Key Secret of the app.
    access_token: Optional[:class:`str`]
        The Access Token of the app.
    access_token_secret: Optional[:class:`str`]
        The Access Token Secret of the app.

    Attributes
    ------------
    http: Optional[:class:`HTTPClient`]
        Return the HTTPClient, HTTPClient is responsible for making most of the Requests.


    .. versionadded:: 1.0.0
    """

    def __init__(
        self,
        bearer_token: Optional[str],
        *,
        consumer_key: Optional[str] = None,
        consumer_key_secret: Optional[str] = None,
        access_token: Optional[str] = None,
        access_token_secret: Optional[str] = None,
    ) -> None:
        self.http = HTTPClient(
            bearer_token,
            consumer_key=consumer_key,
            consumer_key_secret=consumer_key_secret,
            access_token=access_token,
            access_token_secret=access_token_secret,
        )

    def __repr__(self) -> str:
        return "Client(bearer_token=SECRET consumer_key=SECRET consumer_key_secret=SECRET access_token=SECRET access_token_secret=SECRET)"

    @property
    def user(self) -> Optional[User]:
        """:class:`User`: Returns the client in user object, return None if access token isn't specified.

        .. versionadded:: 1.2.0
        """
        if not self.http.access_token:
            return None

        my_id = self.http.access_token.partition("-")[0]
        me = self.fetch_user(my_id)
        return me

    def fetch_user(self, user_id: Union[str, int]) -> User:
        """:class:`User`: A function for HTTPClient.fetch_user().

        .. warning::
            This method uses api call and might cause ratelimit if used often!

        Parameters
        ------------
        user_id: Union[:class:`str`, :class:`int`]
            Represent the user id that you wish to get info to, If you dont have it you may use `fetch_user_byusername` because it only required the user's username.

        Returns
        ---------
        :class:`User`
            This method returns a :class:`User` object.


<<<<<<< HEAD

    .. versionadded:: 1.0.0
=======
        .. versionadded:: 1.0.0
>>>>>>> 8d93556e
        """
        return self.http.fetch_user(user_id, http_client=self.http)

    def fetch_user_by_username(self, username: str) -> User:
        """:class:`User`: A function for HTTPClient.fetch_user_byusername().

        .. warning::
            This method uses api call and might cause ratelimit if used often!

        Parameters
        ------------
        username: :class:`str`
            Represent the user's username that you wish to get info. A Username usually start with '@' before any letters. If a username named @Jack,then the username argument must be 'Jack'.

        Returns
        ---------
        :class:`User`
            This method returns a :class:`User` object.


    .. versionadded:: 1.0.0
        """
        return self.http.fetch_user_byusername(username, http_client=self.http)

    def fetch_tweet(self, tweet_id: Union[str, int]) -> Tweet:
        """:class:`Tweet`: A function for HTTPClient.fetch_tweet().

        .. warning::
        This method uses api call and might cause ratelimit if used often! More recommended to use get_tweet to get the client's tweet.

        Parameters
        ------------
        tweet_id: Union[:class:`str`, :class:`int`]
        Represent the tweet id that you wish to get info to.

        Returns
        ---------
        :class:`Tweet`
            This method returns a :class:`Tweet` object.


    .. versionadded:: 1.0.0
        """
        return self.http.fetch_tweet(tweet_id, http_client=self.http)

    def fetch_message(self, event_id: Union[str, int]) -> DirectMessage:
        """:class:`DirectMessage`: A function for HTTPClient.fetch_message().

        .. warning::
            This method uses api call and might cause ratelimit if used often! Recommended to use `get_message()` method, it only retrieves the client's message only.

        Parameters
        ------------
        event_id: Union[:class:`str`, :class:`int`]
            Represent the tweet id that you wish to fetch.

        Returns
        ---------
        :class:`DirectMessage`
            This method returns a :class:`DirectMessage` object.

    .. versionadded:: 1.2.0
        """
        return self.http.fetch_message(event_id, http_client=self.http)

    def tweet(self, text: str, **kwargs: Any) -> Tweet:
        """:class:`Tweet`: Post a tweet directly to twitter from the given parameters.

        Parameters
        ------------
        text: :class:`str`
            The tweets text, it will showup as the main text in a tweet.

        Returns
        ---------
        :class:`Tweet`
            This method returns a :class:`Tweet` object.

    .. versionadded:: 1.1.0
        """
        http_client = kwargs.get("http_client", None)
        res = self.http.post_tweet(text, http_client=http_client if http_client else self.http, **kwargs)
        return res

    def get_message(self, event_id: Union[str, int]) -> Optional[DirectMessage]:
        """Optional[:class:`DirectMessage`]: Get a direct message through the client message cache. Return None if the message is not in the cache.

        .. note::
            Note that, only the client's message stored in the cache!

        Parameters
        ------------
        event_id: Union[:class:`str`, :class:`int`]
            The event id of the Direct Message event that you want to get.

        Returns
        ---------
        :class:`DirectMessage`
            This method returns a :class:`DirectMessage` object.

    .. versionadded:: 1.2.0
        """
        try:
            event_id = int(event_id)
        except ValueError:
            raise ValueError("Event id must be an integer or a :class:`str`ing of digits.")

        return self.http.message_cache.get(event_id)

    def get_tweet(self, tweet_id: Union[str, int]) -> Optional[Tweet]:
        """Optional[:class:`Tweet`]: Get a tweet through the client tweet cache. Return None if the tweet is not in the cache.

        .. note::
            Note that, only the client's tweet is going to be stored.

        Parameters
        ------------
        event_id: Union[:class:`str`, :class:`int`]
            The id of a tweet that you want to get.

        Raises
        --------
        ValueError:
            Raise when the tweet_id argument is not an integer or a string of digits.

        Returns
        ---------
        :class:`Tweet`
            This method returns a :class:`Tweet` object or None if the tweet was not found.

    .. versionadded:: 1.2.0
        """
        try:
            tweet_id = int(tweet_id)
        except ValueError:
            raise ValueError("tweet_id must be an integer or a :class:`str`ing of digits.")

        return self.http.message_cache.get(tweet_id)<|MERGE_RESOLUTION|>--- conflicted
+++ resolved
@@ -81,14 +81,8 @@
         :class:`User`
             This method returns a :class:`User` object.
 
-
-<<<<<<< HEAD
-
-    .. versionadded:: 1.0.0
-=======
-        .. versionadded:: 1.0.0
->>>>>>> 8d93556e
-        """
+    .. versionadded:: 1.0.0
+    """
         return self.http.fetch_user(user_id, http_client=self.http)
 
     def fetch_user_by_username(self, username: str) -> User:
